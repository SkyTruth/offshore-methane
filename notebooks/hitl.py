--- conflicted
+++ resolved
@@ -1,15 +1,40 @@
 # %%
 import json
 import os
-import geopandas as gpd
+from collections import defaultdict
+
 import ee
 import geemap
+import geopandas as gpd
 import ipywidgets as widgets
+import pandas as pd
 from google.cloud import storage
 from IPython.display import display
 from shapely.geometry import Point
-import pandas as pd
-from collections import defaultdict
+
+
+def _maybe_init_ee() -> bool:
+    """Quietly initialize EE; return True on success, False otherwise."""
+    try:
+        from offshore_methane import config as cfg  # type: ignore
+
+        ee.Initialize(opt_url=getattr(cfg, "EE_ENDPOINT", None))
+        return True
+    except Exception:
+        try:
+            ee.Initialize()
+            return True
+        except Exception:
+            return False
+
+
+def _ipyleaflet_available() -> bool:
+    try:
+        import ipyleaflet  # noqa: F401
+
+        return True
+    except Exception:
+        return False
 
 
 # === GCS Save Helper ===
@@ -57,21 +82,23 @@
         # === Save to GCS ===
         client = storage.Client()
         bucket = client.bucket(bucket_name)
+        # Store alongside other artefacts for the scene (MBSP, VEC, etc.)
         blob = bucket.blob(f"{system_index}/{filename}")
         blob.upload_from_string(
             json.dumps(geojson), content_type="application/geo+json"
         )
+        # Reflect the actual write location (hitl_prefix is not used in path)
         print(
-            f"✔️ Saved plume annotation to: gs://{bucket_name}/{hitl_prefix}/{system_index}/{filename}"
+            f"✔️ Saved plume annotation to: gs://{bucket_name}/{system_index}/{filename}"
         )
 
 
 # === Reviewer Interface ===
 def start_hitl_review_loop(
-    detections,
-    bucket_name="offshore_methane",
-    save_thumbnail=False,
-    from_local=None,
+    detections: pd.DataFrame,
+    bucket_name: str = "offshore_methane",
+    save_thumbnail: bool = False,
+    from_local: str | None = None,
 ):
     """
     Launch an interactive review interface for HITL plume annotation.
@@ -82,14 +109,37 @@
     """
     save_thumbnail_folder = "../data/thumbnails" if save_thumbnail else None
 
+    # Ensure expected columns exist
+    required_cols = {"system_index", "coords"}
+    missing = required_cols - set(detections.columns)
+    if missing:
+        raise ValueError(f"detections is missing required columns: {sorted(missing)}")
+
+    # Optional window_id for recording HITL decisions back to CSVs
+    include_wid = "window_id" in detections.columns
+
+    def _option_value(r):
+        # Encode optional fields: window_id, lon, lat for better centering
+        base = [str(r["system_index"]), str(r["coords"])]
+        if include_wid and pd.notna(r.get("window_id")):
+            base.append(int(r["window_id"]))
+        if pd.notna(r.get("lon")) and pd.notna(r.get("lat")):
+            base.extend([float(r["lon"]), float(r["lat"])])
+        return tuple(base)
+
+    def _label(row):
+        return f"{row['system_index']} @ {row['coords']}" + (
+            f"  (wid {int(row['window_id'])})"
+            if include_wid and pd.notna(row.get("window_id"))
+            else ""
+        )
+
+    tmp = detections.copy()
+    tmp["__label"] = tmp.apply(_label, axis=1)
+    tmp = tmp.sort_values(["__label"]).reset_index(drop=True)
+
     scene_selector = widgets.Dropdown(
-        options=[
-            (
-                f"{row['system_index']} @ {row['coords']}",
-                (row["system_index"], row["coords"]),
-            )
-            for _, row in detections.iterrows()
-        ],
+        options=[(_label(row), _option_value(row)) for _, row in tmp.iterrows()],
         description="Scene:",
         layout=widgets.Layout(width="auto"),
     )
@@ -97,13 +147,60 @@
     save_btn = widgets.Button(description="Save Plume")
     no_plume_btn = widgets.Button(description="Save as No Plume")
     status = widgets.Label()
-    out = widgets.Output()
+    out = widgets.Output(layout=widgets.Layout(height="650px", width="100%"))
     current_map = None
 
-    def display_scene(system_index, coords):
+    def display_scene(system_index, coords, window_id=None):
         nonlocal current_map
         if current_map is not None:
             current_map.close()
+
+        # Preflight: if both VEC and MBSP are missing, show an inline message instead of an empty map
+        vec_name = f"{system_index}_VEC_{coords}.geojson"
+        mbsp_name = f"{system_index}_MBSP_{coords}.tif"
+        missing_msgs = []
+        try:
+            if from_local:
+                base = os.path.join(from_local, system_index)
+                if not os.path.exists(os.path.join(base, vec_name)):
+                    missing_msgs.append(f"Missing vector: {base}/{vec_name}")
+                if not os.path.exists(os.path.join(base, mbsp_name)):
+                    missing_msgs.append(f"Missing MBSP: {base}/{mbsp_name}")
+            else:
+                client = storage.Client()
+                bucket = client.bucket(bucket_name)
+                if not bucket.blob(f"{system_index}/{vec_name}").exists():
+                    missing_msgs.append(
+                        f"Missing vector: gs://{bucket_name}/{system_index}/{vec_name}"
+                    )
+                if not bucket.blob(f"{system_index}/{mbsp_name}").exists():
+                    missing_msgs.append(
+                        f"Missing MBSP: gs://{bucket_name}/{system_index}/{mbsp_name}"
+                    )
+        except Exception:
+            # If storage check fails (e.g., auth), proceed to map rendering
+            missing_msgs = []
+
+        if len(missing_msgs) == 2:
+            out.clear_output()
+            with out:
+                display(
+                    widgets.HTML(
+                        """
+                        <div style='padding:12px;border:2px solid #c00;color:#c00;font-weight:600;'>
+                          Required artefacts not found on the selected source. Please run the pipeline or pick another scene.
+                          <ul style='margin-top:6px;'>
+                            {items}
+                          </ul>
+                        </div>
+                        """.replace(
+                            "{items}",
+                            "".join([f"<li>{m}</li>" for m in missing_msgs]),
+                        )
+                    )
+                )
+            status.value = "❗ Missing both VEC and MBSP artefacts."
+            return
 
         current_map = display_s2_with_geojson(
             system_index,
@@ -111,26 +208,58 @@
             bucket_name=bucket_name,
             save_thumbnail_folder=save_thumbnail_folder,
             local_path=from_local,
+            window_id=window_id,
         )
         if current_map is None:
             status.value = "❗ No scene loaded."
             return
+        # Ensure a reasonable on-screen size
+        try:
+            current_map.layout = widgets.Layout(height="600px", width="100%")
+        except Exception:
+            pass
         current_map.add_draw_control()
         out.clear_output()
         with out:
-            display(current_map)
+            if missing_msgs:
+                msg = widgets.HTML(
+                    """
+                    <div style='margin-bottom:8px;padding:10px;border:1px solid #cc8;color:#a60;background:#fff8e6;'>
+                      Some artefacts are missing for this scene:
+                      <ul style='margin-top:6px;'>
+                        {items}
+                      </ul>
+                    </div>
+                    """.replace(
+                        "{items}", "".join([f"<li>{m}</li>" for m in missing_msgs])
+                    )
+                )
+                display(widgets.VBox([msg, current_map]))
+            else:
+                display(current_map)
 
     def on_load_clicked(b):
-        # try:
-        # global system_index, coords
-        system_index, coords = scene_selector.value
-        display_scene(system_index, coords)
-        status.value = f"✔️ Loaded scene: {system_index}"
-        # except Exception as e:
-        #     status.value = f"❗ Error loading scene: {e}"
+        val = scene_selector.value
+        if isinstance(val, tuple) and len(val) >= 2:
+            system_index, coords = val[0], val[1]
+            wid = None
+            try:
+                if len(val) >= 3 and isinstance(val[2], (int, float)):
+                    wid = int(val[2])
+            except Exception:
+                wid = None
+            display_scene(system_index, coords, window_id=wid)
+            status.value = f"✔️ Loaded scene: {system_index}"
+        else:
+            status.value = "❗ Invalid selection."
 
     def on_save_clicked(b):
-        system_index, coords = scene_selector.value
+        val = scene_selector.value
+        if isinstance(val, tuple) and len(val) >= 2:
+            system_index, coords = val[0], val[1]
+        else:
+            status.value = "❗ Invalid selection."
+            return
         if current_map is None:
             status.value = "❗ No scene loaded."
             return
@@ -142,14 +271,55 @@
         save_drawn_feature_to_gcs(
             geometry_geojson, system_index, coords, bucket_name, local_dir=from_local
         )
+        # Record HITL label in process_runs.csv if a window_id is available
+        try:
+            from offshore_methane.csv_utils import update_run_metrics
+
+            window_id = None
+            try:
+                if (
+                    isinstance(val, tuple)
+                    and len(val) >= 3
+                    and isinstance(val[2], (int, float))
+                ):
+                    window_id = int(val[2])
+            except Exception:
+                window_id = None
+            if window_id is not None:
+                update_run_metrics(window_id, system_index, hitl_value=1)
+        except Exception:
+            pass
         status.value = f"✔️ Saved plume for {system_index}"
 
     def on_no_plume_clicked(b):
-        system_index, coords = scene_selector.value
+        val = scene_selector.value
+        if isinstance(val, tuple) and len(val) >= 2:
+            system_index, coords = val[0], val[1]
+        else:
+            status.value = "❗ Invalid selection."
+            return
         empty_geometry = None
         save_drawn_feature_to_gcs(
             empty_geometry, system_index, coords, bucket_name, local_dir=from_local
         )
+        # Record HITL = 0 (no plume) when possible
+        try:
+            from offshore_methane.csv_utils import update_run_metrics
+
+            window_id = None
+            try:
+                if (
+                    isinstance(val, tuple)
+                    and len(val) >= 3
+                    and isinstance(val[2], (int, float))
+                ):
+                    window_id = int(val[2])
+            except Exception:
+                window_id = None
+            if window_id is not None:
+                update_run_metrics(window_id, system_index, hitl_value=0)
+        except Exception:
+            pass
         status.value = f"✔️ Marked {system_index} as no plume"
 
     load_btn.on_click(on_load_clicked)
@@ -227,7 +397,12 @@
     # Build GeoDataFrame
     for system_index, coords_list in detections.items():
         for coords in coords_list:
-            lon, lat = map(float, coords.split("_"))
+            # coords may be "<structure_id>" now; geometry unknown without DB
+            lon = lat = None
+            try:
+                lon, lat = map(float, coords.split("_"))
+            except Exception:
+                pass
             reviewed = (system_index, coords) in hitl_files
             hitl_file_size = hitl_file_sizes.get((system_index, coords), None)
             new_row = gpd.GeoDataFrame(
@@ -236,7 +411,9 @@
                         "system_index": system_index,
                         "coords": coords,
                         "reviewed": reviewed,
-                        "geometry": Point(lon, lat),
+                        "geometry": Point(lon, lat)
+                        if (lon is not None and lat is not None)
+                        else None,
                         "hitl_file_size": hitl_file_size,
                     }
                 ],
@@ -251,6 +428,54 @@
             detections_gdf = pd.concat([detections_gdf, new_row], ignore_index=True)
 
     return detections_gdf
+
+
+def list_detections_from_db(**filters) -> pd.DataFrame:
+    """
+    Build the detections table from the CSV virtual database.
+
+    Uses csv_utils.virtual_db to join windows ↔ runs ↔ granules and produces
+    a DataFrame with the columns expected by the review UI:
+      - system_index (granule id)
+      - coords       (structure_id string used as filename suffix)
+      - window_id    (for recording HITL results back to process_runs.csv)
+      - reviewed     (bool; True when process_runs.hitl_value is present)
+
+    Optional filters are passed through to csv_utils.virtual_db (e.g.,
+    scene_cloud_pct, scene_sga_range, local_sga_range, local_sgi_range).
+    """
+    from offshore_methane.csv_utils import virtual_db
+
+    db = virtual_db(**filters)
+    if db.empty:
+        return pd.DataFrame(columns=["system_index", "coords", "window_id", "reviewed"])  # type: ignore[list-item]
+
+    # Keep rows with a concrete granule id and coordinates
+    df = db.copy()
+    df = df[df["system_index"].astype(str).str.len() > 0]
+    df = df[
+        df["lon"].notna() & df["lat"].notna()
+    ]  # expect coords from windows/structures
+
+    # Use structure_id as suffix and label; keep lon/lat for centering
+    if "structure_id" in df.columns:
+        df["coords"] = df["structure_id"].astype(str)
+    else:
+        df["coords"] = df.apply(
+            lambda r: f"{float(r['lon']):.3f}_{float(r['lat']):.3f}", axis=1
+        )
+    reviewed_col = "hitl_value" if "hitl_value" in df.columns else None
+    df["reviewed"] = df[reviewed_col].notna() if reviewed_col else False
+
+    # Deduplicate by (system_index, coords); prefer unreviewed first
+    df = df.sort_values(["reviewed"]).drop_duplicates(
+        subset=["system_index", "coords"], keep="first"
+    )
+
+    keep_cols = ["system_index", "coords", "window_id", "reviewed"]
+    if "lon" in df.columns and "lat" in df.columns:
+        keep_cols += ["lon", "lat"]
+    return df[keep_cols].reset_index(drop=True)
 
 
 class ThumbnailCreator:
@@ -308,6 +533,7 @@
     bucket_name="offshore_methane",
     save_thumbnail_folder=None,
     local_path=None,
+    window_id=None,
 ):
     """
     Visualize Sentinel-2 imagery and annotation vectors for a given detection.
@@ -323,28 +549,81 @@
         geemap.Map: Interactive map with layers and annotations.
     """
 
-    # === Load VEC GeoJSON ===
+    # Ensure EE is initialized (avoid noisy stack traces in notebooks)
+    if not _maybe_init_ee():
+        print(
+            "Earth Engine is not initialized. Run ee.Authenticate(); ee.Initialize() and retry."
+        )
+        return None
+
+    # === Resolve lon/lat and a default AOI ===
+    lon = lat = None
+    # Try to parse from the selector value by re-reading last selection via a global
+    # or attempt to parse coords as "lon_lat" for backward compatibility.
+    try:
+        lon, lat = map(float, coords.split("_"))
+    except Exception:
+        pass
+    # If not parseable, try to derive from DB
+    if lon is None or lat is None:
+        try:
+            from offshore_methane.csv_utils import df_for_granule
+
+            df = df_for_granule(system_index)
+            if window_id is not None:
+                try:
+                    df = df[df["window_id"].astype("Int64") == int(window_id)]
+                except Exception:
+                    pass
+            if not df.empty and df["lon"].notna().any() and df["lat"].notna().any():
+                lon = float(df.iloc[0]["lon"])  # type: ignore[arg-type]
+                lat = float(df.iloc[0]["lat"])  # type: ignore[arg-type]
+        except Exception:
+            pass
+    if lon is None or lat is None:
+        print("Could not resolve lon/lat for the selected scene.")
+        return None
+    default_radius = 5000
+    try:
+        from offshore_methane import config as _cfg  # local import to avoid cycles
+
+        default_radius = int(_cfg.MASK_PARAMS["dist"]["export_radius_m"])  # type: ignore[index]
+    except Exception:
+        pass
+    point = ee.Geometry.Point(lon, lat)
+    aoi = point.buffer(default_radius)
+
+    # === Try to load VEC GeoJSON (optional) ===
+    fc = None
     filename = f"{system_index}_VEC_{coords}.geojson"
-
+    client = None
+    bucket = None
     if local_path:
         vec_path = os.path.join(local_path, system_index, filename)
-        if not os.path.exists(vec_path):
-            print(f"GeoJSON file not found locally: {vec_path}")
-            return
-        with open(vec_path, "r") as f:
-            geojson = json.load(f)
+        if os.path.exists(vec_path):
+            try:
+                with open(vec_path, "r") as f:
+                    geojson = json.load(f)
+                fc = geemap.geojson_to_ee(geojson)
+                aoi = fc.geometry()
+            except Exception:
+                pass
+        else:
+            print(f"Vector not found locally (continuing without it): {vec_path}")
     else:
-        client = storage.Client()
-        bucket = client.bucket(bucket_name)
-        blob_path = f"{system_index}/{filename}"
-        blob = bucket.blob(blob_path)
-        if not blob.exists():
-            print(f"GeoJSON file not found in GCS: {blob_path}")
-            return
-        geojson = json.loads(blob.download_as_text())
-
-    fc = geemap.geojson_to_ee(geojson)
-    aoi = fc.geometry()
+        try:
+            client = storage.Client()
+            bucket = client.bucket(bucket_name)
+            blob_path = f"{system_index}/{filename}"
+            blob = bucket.blob(blob_path)
+            if blob.exists():
+                geojson = json.loads(blob.download_as_text())
+                fc = geemap.geojson_to_ee(geojson)
+                aoi = fc.geometry()
+            else:
+                print(f"Vector not found in GCS (continuing without it): {blob_path}")
+        except Exception as e:
+            print(f"Error loading vector from GCS: {e}")
 
     # === Load Sentinel-2 image from Earth Engine ===
     s2_image = (
@@ -353,9 +632,7 @@
         .first()
     )
 
-    if s2_image is None:
-        print(f"No Sentinel-2 image found with system:index = {system_index}")
-        return
+    # EE returns an object even when empty; proceed and let visualization fail gracefully
 
     # === Linear fit function ===
     def linearFit(img):
@@ -389,12 +666,18 @@
 
     # === Median B11 value ===
     global B11_median
-    B11_median = (
-        s2_image.select("B11")
-        .reduceRegion(reducer=ee.Reducer.median(), bestEffort=True, scale=20)
-        .getInfo()["B11"]
-    )
-    if B11_median is None:
+    try:
+        B11_median = (
+            s2_image.select("B11")
+            .reduceRegion(
+                reducer=ee.Reducer.median(), geometry=aoi, bestEffort=True, scale=20
+            )
+            .getInfo()
+            .get("B11", 1500)
+        )
+        if B11_median is None:
+            B11_median = 1500
+    except Exception:
         B11_median = 1500
     # B11_median
 
@@ -407,37 +690,52 @@
         "min": flare_threshold,
         "max": flare_threshold * 2,
     }
-    fc_vis = {"color": "green", "width": 2}
+    # fc_vis = {"color": "green", "width": 2}
 
     corrected_img = linearFit(s2_image)
-    lon, lat = map(float, coords.split("_"))
     Map = geemap.Map()
-    point = ee.Geometry.Point(lon, lat)
+    try:
+        Map.layout = widgets.Layout(height="600px", width="100%")
+    except Exception:
+        pass
 
     Map.addLayer(s2_image, rgb_vis, f"RGB {system_index}")
     Map.addLayer(s2_image.select("B11"), swir_vis, "B11")
     Map.addLayer(corrected_img.select("B12_corrected"), swir_vis, "B12 * c_fit")
 
-    # === Load MBSP layer ===
-    mbsp_filename = f"{system_index}_MBSP.tif"
+    # === Load MBSP layer (optional) ===
+    mbsp_filename = f"{system_index}_MBSP_{coords}.tif"
     if local_path:
         mbsp_path = os.path.join(local_path, system_index, mbsp_filename)
         if not os.path.exists(mbsp_path):
-            print(f"MBSP file not found locally: {mbsp_path}")
-            return
-        Map.add_raster(
-            mbsp_path,
-            vmin=-0.2,
-            vmax=0.2,
-            colormap=["red", "white", "blue"],
-            layer_name="MBSP",
-            zoom_to_layer=False,
-        )
+            print(f"MBSP file not found locally (skipping): {mbsp_path}")
+        else:
+            Map.add_raster(
+                mbsp_path,
+                vmin=-0.2,
+                vmax=0.2,
+                colormap=["red", "white", "blue"],
+                layer_name="MBSP",
+                zoom_to_layer=False,
+            )
     else:
-        mbsp = ee.Image.loadGeoTIFF(
-            f"gs://{bucket_name}/{system_index}/{mbsp_filename}"
-        )
-        Map.addLayer(mbsp, mbsp_vis, "MBSP")
+        try:
+            # Check existence before attempting to visualize
+            if bucket is None:
+                client = storage.Client()
+                bucket = client.bucket(bucket_name)
+            mbsp_blob = bucket.blob(f"{system_index}/{mbsp_filename}")
+            if mbsp_blob.exists():
+                mbsp = ee.Image.loadGeoTIFF(
+                    f"gs://{bucket_name}/{system_index}/{mbsp_filename}"
+                )
+                Map.addLayer(mbsp, mbsp_vis, "MBSP")
+            else:
+                print(
+                    f"MBSP not found in GCS (skipping): {system_index}/{mbsp_filename}"
+                )
+        except Exception as e:
+            print(f"Error loading MBSP from GCS: {e}")
 
     # === Optional HITL layer ===
     hitl_filename = f"{system_index}_HITL_{coords}.geojson"
@@ -450,18 +748,32 @@
                 hitl_fc = geemap.geojson_to_ee(hitl_geojson)
                 Map.addLayer(hitl_fc, {"color": "red"}, "Existing HITL Plume")
     else:
-        hitl_blob_path = f"{system_index}/{hitl_filename}"
-        hitl_blob = bucket.blob(hitl_blob_path)
-        if hitl_blob.exists():
-            hitl_geojson = json.loads(hitl_blob.download_as_text())
-            if hitl_geojson["features"][0]["geometry"] is not None:
-                hitl_fc = geemap.geojson_to_ee(hitl_geojson)
-                Map.addLayer(hitl_fc, {"color": "red"}, "Existing HITL Plume")
+        try:
+            if bucket is None:
+                client = storage.Client()
+                bucket = client.bucket(bucket_name)
+            hitl_blob_path = f"{system_index}/{hitl_filename}"
+            hitl_blob = bucket.blob(hitl_blob_path)
+            if hitl_blob.exists():
+                hitl_geojson = json.loads(hitl_blob.download_as_text())
+                if hitl_geojson["features"][0]["geometry"] is not None:
+                    hitl_fc = geemap.geojson_to_ee(hitl_geojson)
+                    Map.addLayer(hitl_fc, {"color": "red"}, "Existing HITL Plume")
+        except Exception as e:
+            print(f"Error loading HITL layer: {e}")
 
     # === Add detection vector and point ===
-    Map.addLayer(fc, {}, "Vector")
+    if fc is not None:
+        Map.addLayer(fc, {}, "Vector")
+    else:
+        # Add a simple buffered ROI as context when VEC is absent
+        Map.addLayer(aoi, {"color": "green"}, "ROI")
     Map.addLayer(point, {"color": "red"}, "Target")
     Map.centerObject(point, 14)
+    try:
+        Map.addLayerControl()
+    except Exception:
+        pass
 
     # === Flare mask ===
     b8a = s2_image.select("B8A")
@@ -475,102 +787,34 @@
     flare_mask_layer = s2_image.select("B12").updateMask(flare_mask)
     Map.addLayer(flare_mask_layer, yellow_vis, "Flaring", False)
 
-    # === Optional thumbnail creation ===
-    if save_thumbnail_folder is not None:
-        thumbnail_creator = ThumbnailCreator(
-            system_index,
-            region=aoi,
-            save_thumbnail_folder=save_thumbnail_folder,
-        )
-        thumbnail_creator.create_thumbnail(s2_image, "rgb", rgb_vis)
-        if not local_path:
-            thumbnail_creator.create_thumbnail(mbsp, "mbsp", mbsp_vis)
-        thumbnail_creator.create_thumbnail(corrected_img.select("B11"), "b11", swir_vis)
-        thumbnail_creator.create_thumbnail(
-            corrected_img.select("B12_corrected"), "b12_corrected", swir_vis
-        )
-        fc_style = fc.style(**fc_vis).visualize()
-        if not local_path:
-            mbsp_img = mbsp.visualize(**mbsp_vis)
-            blended = mbsp_img.blend(fc_style)
-            thumbnail_creator.create_thumbnail(blended, "blended", vis_params={})
-        if "hitl_fc" in locals():
-            fc_style = fc.filterBounds(hitl_fc.geometry()).style(**fc_vis).visualize()
-            if not local_path:
-                mbsp_img = mbsp.visualize(**mbsp_vis)
-                blended = mbsp_img.blend(fc_style)
-                thumbnail_creator.create_thumbnail(
-                    blended, "blended_hitl", vis_params={}
-                )
-    # Map.set_center(lon, lat, 14)
-    return Map
-
 
 # %%
-<<<<<<< HEAD
-# list_of_detections = list_unreviewed_detections_from_gcs("offshore_methane")
-# scenes = deduplicate_by_date_and_coords(list_of_detections)
-
-# scenes = [
-#     ("20170705T164319_20170705T165225_T15RYL", "-90.968_27.292"),
-#     ("20230716T162841_20230716T164533_T15QWB", "-92.237_19.566"),
-#     ("20240421T162841_20240421T164310_T15QWB", "-92.237_19.566"),
-#     ("20240417T032521_20240417T033918_T48NTP", "102.987_7.593"),
-#     ("20230830T162839_20230830T164019_T15QWB", "-92.291_19.601"),
-# ]
-row_idx = 1
-sid = ""
-from offshore_methane.ee_utils import sentinel2_system_indexes  # noqa
-
-from offshore_methane.csv_utils import load_events  # noqa
-
-rows = load_events().to_dict(orient="records")
-
-row = rows[row_idx]
-lon, lat = float(row["lon"]), float(row["lat"])
-start, end = row.get("start"), row.get("end")
-
-if not sid:
-    from datetime import datetime, timedelta
-
-    def _add_days(ds: str, days: int, fmt: str = "%Y-%m-%d") -> str:
-        return (datetime.strptime(ds, fmt) + timedelta(days=days)).strftime(fmt)
-
-    sids = sentinel2_system_indexes(
-        ee.Geometry.Point([lon, lat]), start, _add_days(end, 1)
-    )
-    if not sids:
-        raise RuntimeError("No Sentinel-2 scenes found for selected event.")
-    sid = sids[0]
-
-print(f"sid: {sid}, lon: {lon}, lat: {lat}")
-scenes = [(sid, f"{lon:.3f}_{lat:.3f}")]
-
-
-start_hitl_review_loop(scenes)
-=======
-detections_gdf = list_detections("offshore_methane")
-start_hitl_review_loop(detections_gdf)
+from offshore_methane import config as cfg  # noqa: E402
+
+# Preferred: build from CSV virtual DB (honours default scene filters)
+detections_df = list_detections_from_db()
+if detections_df.empty:
+    # Fallback: scan bucket/local for available vector/HITL files
+    src = cfg.EXPORT_PARAMS.get("bucket") or "offshore_methane"
+    detections_df = list_detections(src)
+
+# Decide storage source for artefacts
+bucket = cfg.EXPORT_PARAMS.get("bucket", "offshore_methane")
+use_local = (
+    str(cfg.EXPORT_PARAMS.get("preferred_location", "bucket")).lower() == "local"
+)
+local_data = os.path.abspath(os.path.join(os.path.dirname(__file__), "..", "data"))
+
+start_hitl_review_loop(
+    detections_df,
+    bucket_name=bucket,
+    from_local=(local_data if use_local else None),
+)
+
 # %%
-# %%
-# # Example pull from Local Folder path
-# detections_gdf = list_detections("offshore_methane", local_path="../data")
-# start_hitl_review_loop(detections_gdf, from_local="../data")
-#
-# # Example specify manually
-# scenes = pd.DataFrame(
-#     [
-#         {
-#             "system_index": "20170705T164319_20170705T165225_T15RYL",
-#             "coords": "-90.968_27.292",
-#         },
-#     ]
-# )
-# # Example pull from sites CSV
-# sites = pd.read_csv("../data/sites.csv")
-# sites["coords"] = (
-#     sites["lon"].round(3).astype(str) + "_" + sites["lat"].round(3).astype(str)
-# )
->>>>>>> e404145c
+# # Optional: use local folder instead of bucket
+# detections_local = list_detections(cfg.EXPORT_PARAMS.get("bucket"), local_path="../data")
+# start_hitl_review_loop(detections_local, from_local="../data")
+
 
 # %%