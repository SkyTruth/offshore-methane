# %%
# orchestrator.py
#!/usr/bin/env python3
"""
Centralised run-time configuration & immutable constants.
Refactored for high-throughput, thread-parallel processing.
"""

from __future__ import annotations

import csv
import shutil  # needed for local clean-ups
import subprocess  # needed for gsutil clean-ups
import time
from concurrent.futures import ThreadPoolExecutor, as_completed
from pathlib import Path
from datetime import datetime
from datetime import timedelta

import ee

import offshore_methane.config as cfg
from offshore_methane.algos import logistic_speckle, plume_polygons_three_p
from offshore_methane.ee_utils import (
    export_image,
    export_polygons,
    sentinel2_system_indexes,
)
from offshore_methane.masking import build_mask_for_MBSP  # mask-coverage test
from offshore_methane.mbsp import mbsp_complex_ee, mbsp_simple_ee
from offshore_methane.sga import ensure_sga_asset

<<<<<<< HEAD
# ------------------------------------------------------------------
#  Scene / AOI parameters
# ------------------------------------------------------------------
CENTRE_LON, CENTRE_LAT = -90.96802087968751, 27.29220815000002
START, END = "2017-07-04", "2017-07-06"  # Known pollution event
DAYS_BEFORE_START = 5
DAYS_AFTER_END = 5
AOI_RADIUS_M = 5_000
LOCAL_PLUME_DIST_M = 500

SCENE_MAX_CLOUD = 20  # % metadata CLOUDY_PIXEL_PERCENTAGE
LOCAL_MAX_CLOUD = 5  # % QA60 inside AOI
MAX_WIND_10M = 9  # m s‑1 upper limit for ERA5 10 m wind

SCENE_SGA_RANGE = (0.0, 25)  # deg
LOCAL_SGA_RANGE = (0.0, 20)  # deg
=======
>>>>>>> 78879ae1

def _cleanup_sid_assets(sid: str) -> None:
    """
    Delete any previously-exported artefacts (raster, vectors, SGA, XML …)
    that share the Sentinel-2 system:index *sid*.

<<<<<<< HEAD
# ------------------------------------------------------------------
#  Other files
# ------------------------------------------------------------------
SITES_CSV = Path("../data/sites.csv")  # @Ben to help us generate and manage this file
# days to date


def add_days_to_date(date_str: str, days: int, fmt: str = "%Y-%m-%d") -> str:
    """
    Converts a date string to a datetime object, adds specified days, and returns a string.
    """
    dt = datetime.strptime(date_str, fmt)
    new_dt = dt + timedelta(days=days)
    return new_dt.strftime(fmt)
=======
    The concrete deletion strategy follows the user-selected export
    backend in EXPORT_PARAMS["preferred_location"].
    """
    loc = cfg.EXPORT_PARAMS["preferred_location"]

    if loc == "bucket":
        prefix = f"gs://{cfg.EXPORT_PARAMS['bucket']}/{sid}"
        subprocess.run(
            ["gsutil", "-m", "rm", "-r", prefix],
            stdout=subprocess.DEVNULL,
            stderr=subprocess.DEVNULL,
        )
        print(f"  ↻ removed Cloud-Storage objects under {prefix}")

    elif loc == "ee_asset_folder":
        folder = cfg.EXPORT_PARAMS["ee_asset_folder"]
        for suffix in ("MBSP", "VEC", "SGA", "xml"):
            asset_id = f"{folder}/{sid}_{suffix}"
            try:
                ee.data.deleteAsset(asset_id)
                print(f"  ↻ deleted EE asset {asset_id}")
            except Exception as exc:
                if "Asset not found" not in str(exc):
                    print(f"  ⚠ could not delete {asset_id}: {exc}")

    else:  # loc == "local"
        local_dir = Path("../data") / sid
        if local_dir.exists():
            shutil.rmtree(local_dir, ignore_errors=True)
            print(f"  ↻ removed local directory {local_dir}")
>>>>>>> 78879ae1


# ------------------------------------------------------------------
#  Site iterator
# ------------------------------------------------------------------
def iter_sites():
    if cfg.SITES_CSV.is_file():
        with open(cfg.SITES_CSV, newline="") as f:
            for row in csv.DictReader(f):
                yield {
                    "lon": float(row["lon"]),
                    "lat": float(row["lat"]),
<<<<<<< HEAD
                    "start": add_days_to_date(
                        row.get("start", START), -DAYS_BEFORE_START
                    ),  # 1 day before
                    "end": add_days_to_date(
                        row.get("end", END), DAYS_AFTER_END
                    ),  # 1 day after
=======
                    "start": row.get("start", cfg.START),
                    "end": row.get("end", cfg.END),
>>>>>>> 78879ae1
                }
    else:
        print(f"⚠  {cfg.SITES_CSV} not found - processing single hard-coded site")
        yield dict(
            lon=cfg.CENTRE_LON,
            lat=cfg.CENTRE_LAT,
            start=cfg.START,
            end=cfg.END,
        )


# ------------------------------------------------------------------
#  Per-product work unit
# ------------------------------------------------------------------
def process_product(site: dict, sid: str) -> list[ee.batch.Task]:
    """
    Run the full MBSP + export pipeline for one Sentinel-2 product.
    Returns the list of Earth-Engine tasks it started.
    """
    tasks: list[ee.batch.Task] = []

    centre_pt = ee.Geometry.Point([site["lon"], site["lat"]])
    export_roi = centre_pt.buffer(cfg.MASK_PARAMS["dist"]["export_radius_m"])

    print(f"▶ {sid}")

    # ----------- load S2 image -----------------
    s2 = ee.Image(f"COPERNICUS/S2_HARMONIZED/{sid}")
    if s2 is None:
        print("  ⚠ EE image not found")
        return tasks

    # ----------- mask-coverage gate ------------------
    # Build MBSP-style mask and measure how much of the LOCAL RADIUS is retained
    mask_img = build_mask_for_MBSP(s2, centre_pt, cfg.MASK_PARAMS)
    local_roi = centre_pt.buffer(cfg.MASK_PARAMS["dist"]["local_radius_m"])
    coverage = mask_img.reduceRegion(
        ee.Reducer.mean(), local_roi, scale=20, bestEffort=True
    ).get("mask")
    cov_val = (coverage.getInfo() if coverage is not None else 0.0) or 0.0
    print(f"  Clear Pixels {cov_val * 100:.1f}% for {sid}")
    if cov_val < cfg.MASK_PARAMS["min_valid_pct"]:
        _cleanup_sid_assets(sid)  # remove any stale artefacts
        return tasks  # abort this product completely

    # ----------- SGA asset ---------------------
    try:
        sga_src, sga_new = ensure_sga_asset(sid, **cfg.EXPORT_PARAMS)
    except Exception as e:
        print(f"  ✗ error computing SGA grid for {sid}: {e}")
        _cleanup_sid_assets(sid)  # remove any stale artefacts
        return tasks

    sga_img = (
        ee.Image.loadGeoTIFF(sga_src)
        if isinstance(sga_src, str) and sga_src.startswith("gs://")
        else ee.Image(sga_src)
    )

    # Add SGA to image as a new band called "SGA"
    s2 = s2.addBands(sga_img.rename("SGA"))

    # Add SGI to image as a new band called "SGI"
    b_vis = s2.select("B2").add(s2.select("B3")).add(s2.select("B4")).divide(3)
    s2 = s2.addBands(b_vis.rename("B_vis"))
    sgi = s2.normalizedDifference(["B12", "B_vis"])
    s2 = s2.addBands(sgi.rename("SGI"))

    # ---------------- MBSP computation ---------
    if cfg.USE_SIMPLE_MBSP:
        R_img = mbsp_simple_ee(s2, centre_pt)
    else:
        R_img = mbsp_complex_ee(
            s2, sga_img, centre_pt, cfg.MASK_PARAMS["local_sga_range"]
        )

    # ---------------- Speckle filter -----------
    if cfg.SPECKLE_FILTER_MODE == "adaptive" and cfg.SPECKLE_RADIUS_PX > 0:
        R_img = logistic_speckle(
            R_img, cfg.SPECKLE_RADIUS_PX, cfg.LOGISTIC_SIGMA0, cfg.LOGISTIC_K
        )
    elif cfg.SPECKLE_FILTER_MODE == "median" and cfg.SPECKLE_RADIUS_PX > 0:
        R_img = (
            ee.Image(R_img)
            .clip(export_roi)
            .toFloat()
            .focal_median(
                radius=cfg.SPECKLE_RADIUS_PX, units="pixels", kernelType="square"
            )
        )
    else:
        R_img = ee.Image(R_img).clip(export_roi).toFloat()

    # ---------------- Check for dynamic range ------------
    stats = R_img.reduceRegion(
        reducer=ee.Reducer.minMax().combine(  # min & max
            ee.Reducer.variance(),  # + variance
            sharedInputs=True,
        ),
        geometry=export_roi,
        scale=20,
        bestEffort=True,
    )

    # no pixels inside ROI → stats is empty
    if stats.size().eq(0).getInfo():
        print("  ⚠ MBSP region empty - skipping export")
        _cleanup_sid_assets(sid)
        return tasks

    # constant image → variance ≈ 0
    mb_var = ee.Number(stats.get("MBSP_variance"))
    if mb_var.lte(1e-8).getInfo():  # tweak threshold if needed
        print(f"  ⚠ MBSP flat (var={mb_var.getInfo():.3e}) - skipping export")
        _cleanup_sid_assets(sid)
        return tasks

    # ---------------- Thumbnail ----------------
    if cfg.SHOW_THUMB:
        url = R_img.visualize(
            min=-0.1, max=0.1, palette=["red", "white", "blue"]
        ).getThumbURL({"region": export_roi, "dimensions": 512})
        print(f"  🖼  thumb → {url}")

    # ---------------- Export raster ------------
    cfg.EXPORT_PARAMS["overwrite"] = cfg.EXPORT_PARAMS["overwrite"] or sga_new
    try:
        rast_task, rast_new = export_image(R_img, sid, export_roi, **cfg.EXPORT_PARAMS)
    except Exception as exc:
        print(f"  ✗ raster export failed for {sid}: {exc}")
        _cleanup_sid_assets(sid)  # remove any stale artefacts
        return tasks  # abort this product gracefully
    if rast_task:
        tasks.append(rast_task)
        print(f"  ⧗ raster task {rast_task.id} started")

    # ---------------- Plume polygons -----------
    plume_roi = centre_pt.buffer(cfg.MASK_PARAMS["dist"]["plume_radius_m"])
    vect_fc = plume_polygons_three_p(
        R_img, plume_roi, cfg.PLUME_P1, cfg.PLUME_P2, cfg.PLUME_P3
    )

    # ---------------- Export vectors -----------
    cfg.EXPORT_PARAMS["overwrite"] = (
        cfg.EXPORT_PARAMS["overwrite"] or sga_new or rast_new
    )
    suffix = f"{site['lon']:.3f}_{site['lat']:.3f}"
    vect_task, _ = export_polygons(vect_fc, sid, suffix, **cfg.EXPORT_PARAMS)
    if vect_task:
        tasks.append(vect_task)
        print(f"  ⧗ vector task {vect_task.id} started")

    return tasks


# ------------------------------------------------------------------
#  Main
# ------------------------------------------------------------------
def main():
    start_time = time.time()
    active: list[ee.batch.Task] = []

    with ThreadPoolExecutor(max_workers=cfg.MAX_WORKERS) as pool:
        futures = []
        for site in iter_sites():
            centre_pt = ee.Geometry.Point([site["lon"], site["lat"]])

            # -------- product search ----------
            products = sentinel2_system_indexes(
                centre_pt,
                str(site["start"]),
                str(site["end"]),
            )

            if not products:
                print(f"No products for {site}")
                continue
            print(f"{len(products)} product(s) for {site}")

            for sid in products:
                futures.append(pool.submit(process_product, site, sid))

        for fut in as_completed(futures):
            active.extend(fut.result())

    # -------- monitor outstanding tasks --------
    print("Waiting for EE exports …")
    print({t.id: t.status()["state"] for t in active})
    while any(t.status()["state"] in ("READY", "RUNNING") for t in active):
        time.sleep(1)
    print({t.id: t.status()["state"] for t in active})
    print(f"Done in {time.time() - start_time:.2f} seconds.")


# ------------------------------------------------------------------
if __name__ == "__main__":
    main()
# %%<|MERGE_RESOLUTION|>--- conflicted
+++ resolved
@@ -13,9 +13,8 @@
 import subprocess  # needed for gsutil clean-ups
 import time
 from concurrent.futures import ThreadPoolExecutor, as_completed
+from datetime import datetime, timedelta
 from pathlib import Path
-from datetime import datetime
-from datetime import timedelta
 
 import ee
 
@@ -30,47 +29,12 @@
 from offshore_methane.mbsp import mbsp_complex_ee, mbsp_simple_ee
 from offshore_methane.sga import ensure_sga_asset
 
-<<<<<<< HEAD
-# ------------------------------------------------------------------
-#  Scene / AOI parameters
-# ------------------------------------------------------------------
-CENTRE_LON, CENTRE_LAT = -90.96802087968751, 27.29220815000002
-START, END = "2017-07-04", "2017-07-06"  # Known pollution event
-DAYS_BEFORE_START = 5
-DAYS_AFTER_END = 5
-AOI_RADIUS_M = 5_000
-LOCAL_PLUME_DIST_M = 500
-
-SCENE_MAX_CLOUD = 20  # % metadata CLOUDY_PIXEL_PERCENTAGE
-LOCAL_MAX_CLOUD = 5  # % QA60 inside AOI
-MAX_WIND_10M = 9  # m s‑1 upper limit for ERA5 10 m wind
-
-SCENE_SGA_RANGE = (0.0, 25)  # deg
-LOCAL_SGA_RANGE = (0.0, 20)  # deg
-=======
->>>>>>> 78879ae1
 
 def _cleanup_sid_assets(sid: str) -> None:
     """
     Delete any previously-exported artefacts (raster, vectors, SGA, XML …)
     that share the Sentinel-2 system:index *sid*.
 
-<<<<<<< HEAD
-# ------------------------------------------------------------------
-#  Other files
-# ------------------------------------------------------------------
-SITES_CSV = Path("../data/sites.csv")  # @Ben to help us generate and manage this file
-# days to date
-
-
-def add_days_to_date(date_str: str, days: int, fmt: str = "%Y-%m-%d") -> str:
-    """
-    Converts a date string to a datetime object, adds specified days, and returns a string.
-    """
-    dt = datetime.strptime(date_str, fmt)
-    new_dt = dt + timedelta(days=days)
-    return new_dt.strftime(fmt)
-=======
     The concrete deletion strategy follows the user-selected export
     backend in EXPORT_PARAMS["preferred_location"].
     """
@@ -101,7 +65,15 @@
         if local_dir.exists():
             shutil.rmtree(local_dir, ignore_errors=True)
             print(f"  ↻ removed local directory {local_dir}")
->>>>>>> 78879ae1
+
+
+def add_days_to_date(date_str: str, days: int, fmt: str = "%Y-%m-%d") -> str:
+    """
+    Converts a date string to a datetime object, adds specified days, and returns a string.
+    """
+    dt = datetime.strptime(date_str, fmt)
+    new_dt = dt + timedelta(days=days)
+    return new_dt.strftime(fmt)
 
 
 # ------------------------------------------------------------------
@@ -114,17 +86,12 @@
                 yield {
                     "lon": float(row["lon"]),
                     "lat": float(row["lat"]),
-<<<<<<< HEAD
                     "start": add_days_to_date(
-                        row.get("start", START), -DAYS_BEFORE_START
-                    ),  # 1 day before
+                        row.get("start", cfg.START), -cfg.DAYS_BEFORE_START
+                    ),
                     "end": add_days_to_date(
-                        row.get("end", END), DAYS_AFTER_END
-                    ),  # 1 day after
-=======
-                    "start": row.get("start", cfg.START),
-                    "end": row.get("end", cfg.END),
->>>>>>> 78879ae1
+                        row.get("end", cfg.END), cfg.DAYS_AFTER_END
+                    ),
                 }
     else:
         print(f"⚠  {cfg.SITES_CSV} not found - processing single hard-coded site")
