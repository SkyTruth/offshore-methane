# %%
# masking.py
"""
Pixel-mask builders for C-factor and MBSP calculations.

All helpers return a single-band Boolean `ee.Image` named **"mask"**
where *1* keeps a pixel and *0* discards it.
"""

from __future__ import annotations

import csv
import math
from typing import Dict, Optional

import ee
import geemap
import numpy as np
from IPython.display import display
from models.sgi_funcs import sgi_hat_img, sgi_std_img

import offshore_methane.config as cfg

# ---------------------------------------------------------------------
#  Module-level constants (avoid recomputing in map() lambdas)
# ---------------------------------------------------------------------
_DEG2RAD = math.pi / 180.0
_EARTH_R = 6_371_000  # m - WGS-84 authalic radius


# ---------------------------------------------------------------------
#  Scene filters
# ---------------------------------------------------------------------
def scene_cloud_filter(p: Dict) -> ee.Filter:
    return ee.Filter.lt("CLOUDY_PIXEL_PERCENTAGE", p["cloud"]["scene_cloud_pct"])


def scene_sga_filter(img: ee.Image, p: Dict) -> ee.Image:
    """Add a Boolean property 'SGA_OK' based on scene-glint angle limits."""
    # metadata → Numbers
    sza = ee.Number(img.get("MEAN_SOLAR_ZENITH_ANGLE"))
    saa = ee.Number(img.get("MEAN_SOLAR_AZIMUTH_ANGLE"))
    vza = ee.Number(img.get("MEAN_INCIDENCE_ZENITH_ANGLE_B11"))
    vaa = ee.Number(img.get("MEAN_INCIDENCE_AZIMUTH_ANGLE_B11"))

    # radians
    rad = ee.Number(np.pi).divide(180)
    sza_r = sza.multiply(rad)
    vza_r = vza.multiply(rad)
    dphi_r = saa.subtract(vaa).abs().multiply(rad)

    cos_sga = (
        sza_r.cos()
        .multiply(vza_r.cos())
        .subtract(sza_r.sin().multiply(vza_r.sin()).multiply(dphi_r.cos()))
    )
    sga_deg = cos_sga.acos().multiply(180 / np.pi)

    ok = sga_deg.gt(p["sunglint"]["scene_sga_range"][0]).And(
        sga_deg.lt(p["sunglint"]["scene_sga_range"][1])
    )

    # keep images that *lack* metadata
    return ee.Image(
        img.set(
            "SGA_OK",
            ee.Algorithms.If(
                img.propertyNames().contains("MEAN_SOLAR_ZENITH_ANGLE"), ok, True
            ),
        )
    )


# ---------------------------------------------------------------------
#  Tiny utilities
# ---------------------------------------------------------------------
def _single_band(bmask: ee.Image) -> ee.Image:
    """Collapse a multi-band Boolean image to one band named 'mask'."""
    return bmask.reduce(ee.Reducer.min()).rename("mask")


# helper to count ON-pixels (True == 1) inside region
def _count(img_bin, region, scale):
    return ee.Number(
        img_bin.unmask(0)
        .reduceRegion(ee.Reducer.sum(), region, scale=scale, maxPixels=1e9)
        .values()
        .get(0)
    )


# ---------------------------------------------------------------------
#  Sub-mask builders
# ---------------------------------------------------------------------
def geom_mask(centre: ee.Geometry, radius_m: float, inside: bool) -> ee.Image:
    """
    1 → pixels *inside* the radius (default) or *outside* when inside=False.
    Returns a single-band image called "mask".
    """
    dx_dy = _lonlat_dx_dy(centre)
    r2 = radius_m**2
    dist2 = dx_dy.select("dx").pow(2).add(dx_dy.select("dy").pow(2))
    mask = dist2.lte(r2) if inside else dist2.gt(r2)
    return mask.rename("mask")


def saturation_mask(img: ee.Image, p: Dict) -> ee.Image:
    good = img.select(p["outlier"]["bands"]).lt(p["outlier"]["saturation"])
    return _single_band(good)


def cloud_mask(img: ee.Image, p: Dict) -> ee.Image:
    """
    Tiered cloud mask for Sentinel-2.

    1) Cloud Score+  (cloud + shadow)  → keep where cs ≥ cs_thresh
    2) s2cloudless   (cloud prob % )   → keep where prob < prob_thresh
    3) Fallback (rare)                 → keep everything
    """
    cs_thr = float(p["cloud"].get("cs_thresh", 0.65))
    prob_thr = int(p["cloud"].get("prob_thresh", 60))
    sid = ee.String(img.get("system:index"))

    # 1️⃣ Cloud Score+
    cs_col = (
        ee.ImageCollection("GOOGLE/CLOUD_SCORE_PLUS/V1/S2_HARMONIZED")
        .filter(ee.Filter.eq("system:index", sid))
        .select("cs_cdf")
    )
    has_cs = cs_col.size().gt(0)

    # 2️⃣ s2cloudless probability
    prob_col = (
        ee.ImageCollection("COPERNICUS/S2_CLOUD_PROBABILITY")
        .filter(ee.Filter.eq("system:index", sid))
        .select("probability")
    )
    has_prob = prob_col.size().gt(0)

    mask = ee.Image(
        ee.Algorithms.If(
            has_cs,
            cs_col.first().gte(cs_thr),
            ee.Algorithms.If(
                has_prob,
                prob_col.first().lt(prob_thr),
                ee.Image.constant(1),  # fallback: no QA available
            ),
        )
    )

    return mask.rename("mask")


def outlier_mask(
    img: ee.Image,
    p: Dict,
    valid_mask: Optional[ee.Image] = None,
) -> ee.Image:
    """
    Percentile-based outlier rejection that is *aware* of the pixels which have
    already passed previous filters.

    Parameters
    ----------
    img : ee.Image
        The original, *unmasked* image.
    p   : Dict
        Parameter dictionary (same as before).
    valid_mask : ee.Image, optional
        Boolean (0/1) mask representing the pixels that have survived all
        filters applied **prior** to this function.  When *None*, the function
        falls back to the image's native mask, preserving the old behaviour.

    Returns
    -------
    ee.Image
        Single-band mask ("mask") that is **both**
        • computed *from* the current valid pixels, *and*
        • restricted *to* those same pixels.
    """
    # Pixels considered valid so far
    current_mask = (
        valid_mask if valid_mask is not None else img.mask().reduce(ee.Reducer.min())
    )

    # Compute statistics only over those pixels
    masked_img = img.updateMask(current_mask)

    bands = p["outlier"]["bands"]
    stats = masked_img.select(bands).reduceRegion(
        reducer=ee.Reducer.percentile([p["outlier"]["p_low"], p["outlier"]["p_high"]]),
        geometry=masked_img.geometry(),
        scale=20,
        bestEffort=True,
    )

    def band_mask(b: str) -> ee.Image:
        lo = ee.Number(stats.get(f"{b}_p{p['outlier']['p_low']}"))
        hi = ee.Number(stats.get(f"{b}_p{p['outlier']['p_high']}"))
        return masked_img.select(b).gte(lo).And(masked_img.select(b).lte(hi))

    stacked = ee.ImageCollection([band_mask(b) for b in bands]).toBands()
    # Ensure we never *revive* pixels that were already invalid
    return _single_band(stacked).And(current_mask).rename("mask")


def ndwi_mask(img: ee.Image, p: Dict) -> ee.Image:
    ndwi = img.normalizedDifference(["B3", "B8"])
    return ndwi.gt(p["ndwi"]["threshold"]).rename("mask")


def sga_mask(img: ee.Image, p: Dict) -> ee.Image:
    return (
        img.select("SGA")
        .gt(p["sunglint"]["local_sga_range"][0])
        .And(img.select("SGA").lt(p["sunglint"]["local_sga_range"][1]))
        .rename("mask")
    )


def sgi_mask(img: ee.Image, p: Dict) -> ee.Image:
    return (
        img.select("SGI")
        .gt(p["sunglint"]["local_sgi_range"][0])
        .And(img.select("SGI").lt(p["sunglint"]["local_sgi_range"][1]))
        .rename("mask")
    )


def sgx_outlier(img, p):
    alpha = img.select("SGA")
    mean = sgi_hat_img(alpha)
    std = sgi_std_img(alpha)
    return (
        img.select("SGI")
        .gte(mean.subtract(std.multiply(3)))
        .And(img.select("SGI").lte(mean.add(std.multiply(3))))
    )


def _lonlat_dx_dy(centre: ee.Geometry) -> ee.Image:
    """Return per-pixel Δx, Δy [m] from *centre* in an EPSG:4326 grid."""
    lonlat = ee.Image.pixelLonLat()
    lon0 = ee.Number(centre.coordinates().get(0))
    lat0 = ee.Number(centre.coordinates().get(1))

    dx = (
        lonlat.select("longitude")
        .subtract(lon0)
        .multiply(_DEG2RAD)
        .multiply(_EARTH_R)
        .multiply(lonlat.select("latitude").multiply(_DEG2RAD).cos())
    )
    dy = lonlat.select("latitude").subtract(lat0).multiply(_DEG2RAD).multiply(_EARTH_R)
    return dx.addBands(dy).rename(["dx", "dy"])


def windspeed_mask(
    wind_layers: ee.Image,
    p: dict,
    invert: bool = False,
) -> ee.Image:
    """
    Mask pixels where wind speed is < p['wind']['max_wind_10m'] (default logic).

    Robust: fallback to all-ones image on missing data.
    """
    try:
        speed = wind_layers.select("wind_speed")
    except Exception:
        return ee.Image.constant(1).rename("mask")
    speed_ok = (
        speed.gt(p["wind"]["max_wind_10m"])
        if invert
        else speed.lt(p["wind"]["max_wind_10m"])
    )

    return speed_ok.rename("mask")


def downwind_mask(
    wind_layers: ee.Image,
    centre: ee.Geometry,
    invert: bool = False,
) -> ee.Image:
    """
    1 → pixel lies in the half-plane *downwind* of *centre*, as defined by the
    **velocity vector at that point** (no radius constraint).
    Set `invert=True` to select the *upwind* half-plane instead.

    Robustness: if `wind_dir` at the centre is missing/null, returns an
    all-ones mask so downstream operations continue gracefully.
    """
    # wind direction (degrees) exactly at the centre
    dir_stat = wind_layers.select("wind_dir").reduceRegion(
        reducer=ee.Reducer.first(),  # same as sampling a point
        geometry=centre,
        scale=20_000,
        bestEffort=True,
    )
    dir_deg = ee.Number(dir_stat.get("wind_dir"))

    def _build_mask(direction_deg: ee.Number) -> ee.Image:
        theta = direction_deg.multiply(_DEG2RAD)
        ux, uy = theta.cos(), theta.sin()  # unit vector of the wind

        dx_dy = _lonlat_dx_dy(centre)
        dot = dx_dy.select("dx").multiply(ux).add(dx_dy.select("dy").multiply(uy))

        mask = dot.lte(0)  # downwind: non-negative dot-product
        return mask.Not() if invert else mask

    return (
        ee.Image(
            ee.Algorithms.If(
                dir_deg,  # truthy only if a numeric value exists
                _build_mask(dir_deg),
                ee.Image.constant(1),
            )
        )
        .rename("mask")
        .copyProperties(wind_layers, wind_layers.propertyNames())
    )


# ---------------------------------------------------------------------
#  Compound builders
# ---------------------------------------------------------------------
def build_mask_for_C(
    img: ee.Image,
    centre: ee.Geometry,
    p: Dict = cfg.MASK_PARAMS,
    compute_stats: bool = False,  # ← set True to print %-removed per filter
    scale: int = 20,  # resolution (m) used for the per-pixel counts
) -> tuple[ee.Image, ee.Number]:
    """Build the composite quality mask and (optionally) print how much each
    individual filter removes relative to the geom_mask base.

    Setting `compute_stats=True` adds < 2 server calls: one for the base
    pixel-count and one per filter, so runtime impact is minimal for
    debugging but should be kept False in production.
    """
    from offshore_methane.ee_utils import get_wind_layers

    # ────────────────────────────────────────────────────
    wind_layers = ee.Image(get_wind_layers(img, p["wind"]["time_window"]))

    base = geom_mask(centre, p["dist"]["local_radius_m"], inside=True).And(
        (ee.Image(downwind_mask(wind_layers, centre, invert=True))).Or(
            geom_mask(centre, p["dist"]["plume_radius_m"], inside=False)
        )
    )
    data_ok = (
        img.select(p["outlier"]["bands"]).mask().reduce(ee.Reducer.min()).rename("mask")
    )
    base = base.And(data_ok)

    # keep filters in an OrderedDict so we can iterate deterministically
    filters = {
        # "outlier": outlier_mask(img, p, valid_mask=base),
        "saturation": saturation_mask(img, p),
        "cloud": cloud_mask(img, p),
        "ndwi": ndwi_mask(img, p),
        "windspeed": windspeed_mask(wind_layers, p),
        "sga": sga_mask(img, p),
        "sgi": sgi_mask(img, p),
        "sgx_outlier": sgx_outlier(img, p),
    }

    # ── build the final mask (logical AND of everything) ─────────────────────────
    mask = base
    for m in filters.values():
        mask = mask.And(m)
    mask = mask.rename("mask")

    # ── optional debug stats ─────────────────────────────────────────────────────
    region = centre.buffer(p["dist"]["local_radius_m"]).bounds()
    total = _count(base, region, scale)  # pixels allowed by geom_mask
    if compute_stats:
        stats_reducer = ee.Reducer.minMax()
        sga_stats = (
            img.select("SGA").reduceRegion(stats_reducer, region, scale).getInfo()
        )
        print(f"SGA: min={sga_stats['SGA_min']:.2f}, max={sga_stats['SGA_max']:.2f}")
        sgi_stats = (
            img.select("SGI").reduceRegion(stats_reducer, region, scale).getInfo()
        )
        print(f"SGI: min={sgi_stats['SGI_min']:.2f}, max={sgi_stats['SGI_max']:.2f}")

        print("Percentage of pixels removed w.r.t. geom_mask:")
        for name, f in filters.items():
            remaining = _count(base.And(f), region, scale)
            removed_pct = (
                total.subtract(remaining).divide(total).multiply(100).getInfo()
            )
            print(f"  {name:<30s}: {removed_pct:6.2f}%")

    kept_frac = _count(mask, region, scale).divide(total)
    return mask, kept_frac


def build_mask_for_MBSP(
    img: ee.Image,
    centre: ee.Geometry,
    p: Dict = cfg.MASK_PARAMS,
    compute_stats: bool = False,  # print per-filter percentages if True
    scale: int = 20,  # pixel resolution (m) for the stats
) -> tuple[ee.Image, ee.Number]:
    """MBSP composite mask, now mirroring build_mask_for_C.

    * `base` geometry: export-radius intersected with the *actual*
      down-wind sector (no inversion like build_mask_for_C).
    * Pixel-quality filters applied in a deterministic order.
    * Optional per-filter removal statistics vs. the geom-mask base.
    """
    from offshore_methane.ee_utils import get_wind_layers

    # ────────────────────────────────────────────────────
    wind_layers = ee.Image(get_wind_layers(img, p["wind"]["time_window"]))

    # base = geometry ⨅ down-wind sector
    base = geom_mask(centre, p["dist"]["export_radius_m"], inside=True)
    # .And(
    #     downwind_mask(wind_layers, centre)
    # )
    data_ok = (
        img.select(p["outlier"]["bands"]).mask().reduce(ee.Reducer.min()).rename("mask")
    )
    base = base.And(data_ok)

    # Ordered list of pixel-quality filters (keep MBSP-specific subset)
    filters = {
        "saturation": saturation_mask(img, p),
        "cloud": cloud_mask(img, p),
        "ndwi": ndwi_mask(img, p),
        "windspeed": windspeed_mask(wind_layers, p),
    }

    # ── build the final mask ───────────────────────────────────────────
    mask = base
    for f in filters.values():
        mask = mask.And(f)
    mask = mask.rename("mask")

    # ── optional per-filter statistics ────────────────────────────────
    region = centre.buffer(p["dist"]["local_radius_m"]).bounds()
    total = _count(base, region, scale)  # pixels allowed by geom_mask
    if compute_stats:
        print("Percentage of pixels removed w.r.t. geom_mask:")
        for name, f in filters.items():
            remaining = _count(base.And(f), region, scale)
            removed_pct = (
                total.subtract(remaining).divide(total).multiply(100).getInfo()
            )
            print(f"  {name:<30s}: {removed_pct:6.2f}%")

    kept_frac = _count(mask, region, scale).divide(total)
    return mask, kept_frac


def view_mask(
    sid: str, centre_lon: float, centre_lat: float, compute_stats: bool = False
) -> None:
    """
    Overlay `build_mask_for_C` (red) and `build_mask_for_MBSP` (green)
    on a Sentinel-2 true-colour image in an interactive geemap.Map.

    Parameters
    ----------
    sid   : Sentinel-2 system:index (e.g. ``"20210704T160919_20210704T162116_T16TGJ"``)

    Returns
    -------
    geemap.Map
        Interactive map; in notebooks just evaluate to render, or call
        ``m.to_html("outfile.html")`` to export.
    """
    ee.Initialize()

    # 1️⃣ Load image and derive centre geometry
    img = ee.Image(f"COPERNICUS/S2_HARMONIZED/{sid}")
    if img is None:
        raise ValueError(f"Sentinel-2 image {sid!r} not found.")

    centre = ee.Geometry.Point([centre_lon, centre_lat])

    # 2️⃣ True-colour backdrop (stretch a touch for contrast)
    rgb = (
        img.select(["B4", "B3", "B2"])
        .divide(10_000)  # convert DN→reflectance 0-1
        .visualize(min=0.05, max=0.35)
    )

    # Add SGA to image as a new band called "SGA"
    sga_img = ee.Image.loadGeoTIFF(f"gs://offshore_methane/{sid}/{sid}_SGA.tif")
    img = img.addBands(sga_img.rename("SGA"))

    # Add SGI to image as a new band called "SGI"
    b_vis = img.select("B2").add(img.select("B3")).add(img.select("B4")).divide(3)
    img = img.addBands(b_vis.rename("B_vis"))
    sgi = img.normalizedDifference(["B12", "B_vis"])
    img = img.addBands(sgi.rename("SGI"))

    # 3️⃣ Build masks, turn into single-colour rasters
    mask_c, kept_c = build_mask_for_C(img, centre, cfg.MASK_PARAMS, compute_stats)
    mask_m, kept_m = build_mask_for_MBSP(img, centre, cfg.MASK_PARAMS, compute_stats)

    print(f"Mask C kept {kept_c.multiply(100).getInfo():.2f}%")
    print(f"Mask MBSP kept {kept_m.multiply(100).getInfo():.2f}%")

    mask_c = mask_c.selfMask()
    mask_m = mask_m.selfMask()

    vis_c = mask_c.visualize(palette=["#FF0000"])  # red
    vis_m = mask_m.visualize(palette=["#00FF00"])  # green

    # 4️⃣ Assemble map
    coords = centre.coordinates().getInfo()
    if coords is None:
        raise RuntimeError("Could not retrieve centre coordinates")
    lon, lat = coords
    m = geemap.Map(center=[lat, lon], zoom=11)
    m.addLayer(rgb, {}, "True colour")
    m.addLayer(vis_c, {"opacity": 0.6}, "Mask C (red)")
    m.addLayer(vis_m, {"opacity": 0.6}, "Mask MBSP (green)")
    m.addLayerControl()
    display(m)


# %%
def main():
<<<<<<< HEAD
    row = 30
    sid = ""
    with open(cfg.SITES_CSV, newline="") as f:
        reader = csv.DictReader(f)
        rows = list(reader)
    if sid:
        row = next(
            (row for row in rows if row["system_index"].split(";")[0] == sid), None
        )
        if row is None:
            raise ValueError(f"SID {sid} not found in {cfg.SITES_CSV}")
    else:
        row = rows[row]
=======
    row = 1
    with open(cfg.SITES_CSV, newline="") as f:
        reader = csv.DictReader(f)
        rows = list(reader)
    row = rows[row]
>>>>>>> 2df19f7d
    r1 = row["system_index"].split(";")[0]
    view_mask(r1, float(row["lon"]), float(row["lat"]), True)
    print(f"sid: {r1}, lon: {float(row['lon'])}, lat: {float(row['lat'])}")


if __name__ == "__main__":
    main()

# %%<|MERGE_RESOLUTION|>--- conflicted
+++ resolved
@@ -530,8 +530,7 @@
 
 # %%
 def main():
-<<<<<<< HEAD
-    row = 30
+    row = 1
     sid = ""
     with open(cfg.SITES_CSV, newline="") as f:
         reader = csv.DictReader(f)
@@ -544,13 +543,6 @@
             raise ValueError(f"SID {sid} not found in {cfg.SITES_CSV}")
     else:
         row = rows[row]
-=======
-    row = 1
-    with open(cfg.SITES_CSV, newline="") as f:
-        reader = csv.DictReader(f)
-        rows = list(reader)
-    row = rows[row]
->>>>>>> 2df19f7d
     r1 = row["system_index"].split(";")[0]
     view_mask(r1, float(row["lon"]), float(row["lat"]), True)
     print(f"sid: {r1}, lon: {float(row['lon'])}, lat: {float(row['lat'])}")
