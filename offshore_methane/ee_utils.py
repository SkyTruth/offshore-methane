--- conflicted
+++ resolved
@@ -5,11 +5,8 @@
 """
 
 import json
-<<<<<<< HEAD
+import math
 import shutil
-=======
-import math
->>>>>>> 78879ae1
 import subprocess
 import time
 from pathlib import Path
