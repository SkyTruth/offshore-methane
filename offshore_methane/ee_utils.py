# ee_utils.py
"""
Thin wrappers around the Earth-Engine Python client.
"""

import json
import subprocess
import time
from pathlib import Path

import ee
<<<<<<< HEAD
import numpy as np
import geemap
=======
import geemap
import requests

from offshore_methane.masking import DEFAULT_MASK_PARAMS as MP
from offshore_methane.masking import scene_cloud_filter, scene_sga_filter
>>>>>>> 4b7f17b0

ee.Initialize()  # single global EE session


def quick_view(system_index, region=None, bands=["B4", "B3", "B2"]):
    """
    Display a Sentinel-2 image by system:index from S2_HARMONIZED using geemap.
    Optionally, zoom to a given region (ee.Geometry).
    Allows custom bands and autoscaled visualization.
    """
    # Find the image by system:index
    coll = ee.ImageCollection("COPERNICUS/S2_HARMONIZED").filter(
        ee.Filter.eq("system:index", system_index)
    )
    img = coll.first()

    # Autoscale: get min/max for each band in the region or image footprint
    scale_region = region if region is not None else img.geometry()
    stats = (
        img.select(bands)
        .reduceRegion(
            reducer=ee.Reducer.percentile([2, 98]),
            geometry=scale_region,
            scale=20,
            bestEffort=True,
        )
        .getInfo()
    )

    # Build min/max lists for visualization
<<<<<<< HEAD
    min_vals = [stats.get(f"{b}_p2", 0) for b in bands]
    max_vals = [stats.get(f"{b}_p98", 3000) for b in bands]
=======
    min_vals = [stats.get(f"{b}_p10", 0) for b in bands]
    max_vals = [stats.get(f"{b}_p75", 3000) for b in bands]
>>>>>>> 4b7f17b0

    vis_params = {
        "bands": bands,
        "min": min_vals,
        "max": max_vals,
        "gamma": 1.2,
    }

    Map = geemap.Map()
    Map.addLayer(img, vis_params, f"S2 {system_index}")
    if region is not None:
        Map.centerObject(region, 10)
    else:
        Map.centerObject(img, 10)
    Map.addLayerControl()
    return Map


# ------------------------------------------------------------------
def sentinel2_system_indexes(
    point: ee.Geometry,
    start: str,
    end: str,
    sga_range: tuple[float, float] = (0.0, 25.0),
) -> list[str]:
    coll = (
        ee.ImageCollection("COPERNICUS/S2_HARMONIZED")
        .filterDate(start, end)
        .filterBounds(point)
        .filter(scene_cloud_filter(MP))
        .map(lambda img: scene_sga_filter(img, MP))
        .filter(ee.Filter.eq("SGA_OK", 1))
    )

    return sorted(set(coll.aggregate_array("system:index").getInfo()))


def _ee_asset_info(asset_id: str) -> dict | None:
    """
    Return the parsed JSON from `earthengine asset info <id>` or None
    if the asset does not exist (return-code ≠ 0).
    """
    res = subprocess.run(
        ["earthengine", "asset", "info", asset_id],
        capture_output=True,
        text=True,
    )
    if res.returncode != 0:
        return None
    try:
        return json.loads(res.stdout)
    except json.JSONDecodeError:
        return None


def ee_asset_exists(asset_id: str) -> bool:
    """True if *any* EE asset with that ID exists (Image, Table, …)."""
    return _ee_asset_info(asset_id) is not None


def ee_asset_ready(asset_id: str) -> bool:
    """
    Ready ⇔ asset exists *and* (for Images) has non-empty 'bands'.
    For non-image assets we treat mere existence as 'ready'.
    """
    info = _ee_asset_info(asset_id)
    if not info:
        return False
    if info.get("type") == "Image":
        return bool(info.get("bands"))
    return True


# ------------------------------------------------------------------
#  Simple URL→file helper used by local exports
# ------------------------------------------------------------------
def _download_url(url: str, dest: Path, chunk: int = 1 << 20) -> None:
    """
    Stream `url` to `dest`, creating parent folders if needed.
    """
    dest.parent.mkdir(parents=True, exist_ok=True)
    with requests.get(url, stream=True) as r:
        r.raise_for_status()
        with open(dest, "wb") as fh:
            for block in r.iter_content(chunk):
                fh.write(block)


# ------------------------------------------------------------------
#  Uniform wrappers around EE batch export APIs.
# ------------------------------------------------------------------
def _prepare_asset(
    asset_id: str,
    *,
    overwrite: bool = False,
    timeout: int = 300,
    datatype: str = "asset",
) -> bool:
    """
    Decide whether the caller should start a new export for *asset_id*.

    Returns
    -------
    bool
        True  → caller must export (asset missing or we deleted it for overwrite)
        False → caller should SKIP (asset is already ready / became ready)

    Behaviour
    ---------
    • overwrite = True
        - if the asset exists (ready or ingesting) → delete it, return True
        - if it doesn't exist                           → return True
    • overwrite = False
        - if the asset is ready                        → return False
        - if ingesting → wait ≤ timeout until ready    → return False
        - if missing                                   → return True
    """
    # ------------------------------------------------------------------ overwrite branch
    if overwrite and ee_asset_exists(asset_id):
        print(f"  ↻ deleting existing {datatype} asset → {asset_id}")
        try:
            ee.data.deleteAsset(asset_id)
        except Exception as exc:
            # EE occasionally throws 404 if asset vanished in the meantime
            if "Asset not found" not in str(exc):
                raise
        # ensure eventual-consistency before we re-export
        t0 = time.time()
        while ee_asset_exists(asset_id):
            if time.time() - t0 > 30:  # safety: 30 s should be plenty
                raise RuntimeError(f"Timed out deleting {asset_id}")
            time.sleep(2)
        return True  # caller must export afresh

    # -------------------------------------------------------------- non-overwrite branch
    if not ee_asset_exists(asset_id):
        return True  # missing → export required

    if ee_asset_ready(asset_id):
        print(f"  ✓ {datatype} asset exists → {asset_id} (skipped)")
        return False  # already good

    # asset exists but still ingesting
    print(f"  … waiting for {datatype} asset ingestion → {asset_id}")
    t0 = time.time()
    while not ee_asset_ready(asset_id):
        if time.time() - t0 > timeout:
            raise TimeoutError(
                f"{datatype} asset {asset_id} still ingesting after {timeout}s"
            )
        time.sleep(5)
    print(f"  ✓ {datatype} asset now ready → {asset_id} (skipped)")
    return False


def export_image(
    image: ee.Image,
    sid: str,
    region: ee.Geometry,
    preferred_location: str,
    bucket: str,
    ee_asset_folder: str,
    **kwargs,
) -> tuple[ee.batch.Task | None, bool]:
    """
    Returns (task_or_None, exported_bool)
    """
    datatype = "MBSP"
    overwrite: bool = kwargs.get("overwrite", False)
    timeout: int = kwargs.get("timeout", 300)
    roi = region.bounds().coordinates().getInfo()
    task, exported = None, False

    if preferred_location == "bucket":
        # Skip if object exists and overwrite is False
        gcs_path = f"gs://{bucket}/{sid}/{sid}_{datatype}.tif"
        already = (
            subprocess.run(
                ["gsutil", "ls", gcs_path],
                stdout=subprocess.DEVNULL,
                stderr=subprocess.DEVNULL,
            ).returncode
            == 0
        )
        if already and not overwrite:
            print(f"  ✓ raster exists → {gcs_path} (skipped)")
            return None, False

        utm = image.select(datatype).projection()
        task = ee.batch.Export.image.toCloudStorage(
            image=image,
            description=f"{sid}_{datatype}",
            bucket=bucket,
            fileNamePrefix=f"{sid}/{sid}_{datatype}",
            region=roi,
            scale=20,
            crs=utm,
            maxPixels=1 << 36,
        )
        exported = True

    elif preferred_location == "ee_asset_folder":
        asset_id = f"{ee_asset_folder}/{sid}_{datatype}"
        if _prepare_asset(
            asset_id, overwrite=overwrite, timeout=timeout, datatype="raster"
        ):
            utm = image.select(datatype).projection()
            task = ee.batch.Export.image.toAsset(
                image=image,
                description=f"{sid}_{datatype}",
                assetId=asset_id,
                region=roi,
                scale=20,
                crs=utm,
                maxPixels=1 << 36,
                pyramidingPolicy={datatype: "sample"},
            )
            exported = True

    else:  # preferred_location == "local"
        out_path = Path("../data") / sid / f"{sid}_{datatype}.tif"
        if out_path.is_file() and not overwrite:
            print(f"  ✓ raster exists → {out_path} (skipped)")
            return None, False
        url = image.clip(region).getDownloadURL(
            {
                "scale": 20,
                "region": roi,
                "crs": image.select(datatype).projection(),
                "format": "GEO_TIFF",
            }
        )
        print(f"  ↓ raster → {out_path}")
        _download_url(url, out_path)
        exported = True

    if task:
        task.start()
    return task, exported


def export_polygons(
    fc: ee.FeatureCollection,
    sid: str,
    suffix: str,
    preferred_location: str,
    bucket: str,
    ee_asset_folder: str,
    **kwargs,
) -> tuple[ee.batch.Task | None, bool]:
    """
    Returns (task_or_None, exported_bool)
    """
    datatype = "VEC"
    overwrite: bool = kwargs.get("overwrite", False)
    timeout: int = kwargs.get("timeout", 300)
    task, exported = None, False

    if preferred_location == "bucket":
        gcs_path = f"gs://{bucket}/{sid}/{sid}_{datatype}_{suffix}.geojson"
        already = (
            subprocess.run(
                ["gsutil", "ls", gcs_path],
                stdout=subprocess.DEVNULL,
                stderr=subprocess.DEVNULL,
            ).returncode
            == 0
        )
        if already and not overwrite:
            print(f"  ✓ vectors exist → {gcs_path} (skipped)")
            return None, False

        task = ee.batch.Export.table.toCloudStorage(
            collection=fc,
            description=f"{sid}_{datatype}",
            bucket=bucket,
            fileNamePrefix=f"{sid}/{sid}_{datatype}_{suffix}",
            fileFormat="GeoJSON",
        )
        exported = True

    elif preferred_location == "ee_asset_folder":
        asset_id = f"{ee_asset_folder}/{sid}_{datatype}_{suffix}"
        if _prepare_asset(
            asset_id, overwrite=overwrite, timeout=timeout, datatype="vector"
        ):
            task = ee.batch.Export.table.toAsset(
                collection=fc,
                description=f"{sid}_{datatype}",
                assetId=asset_id,
            )
            exported = True

    else:  # preferred_location == "local"
        out_path = Path("../data") / sid / f"{sid}_{datatype}_{suffix}.geojson"
        if out_path.is_file() and not overwrite:
            print(f"  ✓ vectors exist → {out_path} (skipped)")
            return None, False
        url = fc.getDownloadURL(filetype="geojson")
        print(f"  ↓ vectors → {out_path}")
        _download_url(url, out_path)
        exported = True

    if task:
        task.start()
<<<<<<< HEAD
    return task


# ------------------------------------------------------------------
#  Scene-level & local cloud / glint rejection tests.
# ------------------------------------------------------------------
def _mask_land(image):
    """
    Use JAXA/GCOM-C LST as a land mask. We take the mean over Jan 2024,
    then mask out any pixel where LST_AVE is non-zero (i.e., keep non-land).
    """
    # Filter the land surface temperature collection to January 2024.
    lst_collection = ee.ImageCollection("JAXA/GCOM-C/L3/LAND/LST/V3").filterDate(
        "2024-01-01", "2024-02-01"
    )
    lst_mosaic = lst_collection.mean()
    # Any pixel with a non-zero LST_AVE is considered land.
    land_masker = lst_mosaic.select("LST_AVE").reduce(ee.Reducer.anyNonZero())

    # Keep only pixels where land_masker == 0 (i.e., water or non-land).
    return image.updateMask(land_masker.unmask(0).eq(0))


def _qa60_cloud_mask(img: ee.Image) -> ee.Image:
    qa = img.select("QA60")
    cloudy = qa.bitwiseAnd(1 << 10).Or(qa.bitwiseAnd(1 << 11))
    return img.updateMask(cloudy.Not())


def _cloud_color_mask(img: ee.Image) -> ee.Image:
    """Adds bands to identify clouds based on RGB whiteness.

    Adds:
        - 'color_cloud': binary mask (1 = likely cloud)
        - 'brightness': mean of RGB reflectance
        - 'rgb_std': standard deviation of RGB reflectance
    """

    # Select and scale RGB bands (assuming DN values; scale to reflectance)
    rgb = img.select(["B4", "B3", "B2"])  # Red, Green, Blue

    # Calculate brightness (mean) and std deviation (color similarity)
    brightness = rgb.reduce(ee.Reducer.mean()).rename("brightness")
    rgb_std = rgb.reduce(ee.Reducer.stdDev()).rename("rgb_std")

    # Default thresholds (can be adjusted experimentally)
    bright_thresh = 2000
    std_thresh = 200

    # Identify bright, low-saturation (white-ish) pixels
    # cloud_mask = brightness.gt(bright_thresh).And(rgb_std.lt(std_thresh))
    cloud_mask = brightness.lt(bright_thresh).Or(rgb_std.gt(std_thresh))

    # Add all three bands
    # return img.addBands([brightness, rgb_std, cloud_mask.rename("color_cloud").uint8()])
    return img.updateMask(cloud_mask)


# ------------------------------------------------------------------
#  Scene-level sun-glint (metadata only – cheap)
# ------------------------------------------------------------------
def add_sga_ok(img: ee.Image, sga_range: tuple[float, float] = (0.0, 25.0)) -> ee.Image:
    """Add a Boolean property 'SGA_OK' based on scene-glint angle limits."""
    # metadata → Numbers
    sza = ee.Number(img.get("MEAN_SOLAR_ZENITH_ANGLE"))
    saa = ee.Number(img.get("MEAN_SOLAR_AZIMUTH_ANGLE"))
    vza = ee.Number(img.get("MEAN_INCIDENCE_ZENITH_ANGLE_B11"))
    vaa = ee.Number(img.get("MEAN_INCIDENCE_AZIMUTH_ANGLE_B11"))

    # radians
    rad = ee.Number(np.pi).divide(180)
    sza_r = sza.multiply(rad)
    vza_r = vza.multiply(rad)
    dphi_r = saa.subtract(vaa).abs().multiply(rad)

    cos_sga = (
        sza_r.cos()
        .multiply(vza_r.cos())
        .subtract(sza_r.sin().multiply(vza_r.sin()).multiply(dphi_r.cos()))
    )
    sga_deg = cos_sga.acos().multiply(180 / np.pi)

    ok = sga_deg.gt(sga_range[0]).And(sga_deg.lt(sga_range[1]))

    # keep images that *lack* metadata
    return img.set(
        {
            "SGA_DEG": sga_deg,
            "SGA_OK": ee.Algorithms.If(
                img.propertyNames().contains("MEAN_SOLAR_ZENITH_ANGLE"), ok, True
            ),
        }
    )


# ------------------------------------------------------------------
# Local-level glint – SGI
# ------------------------------------------------------------------


def add_sgi(image: ee.Image) -> ee.Image:
    image = _cloud_color_mask(image)
    image = _mask_land(image)
    # --- bands to 0-1 reflectance ----------------------------------
    b12 = image.select("B12").divide(10000)  # SWIR 20 m
    b11 = image.select("B11").divide(10000)

    # average VIS (B02 + B03 + B04) → resample to 20 m
    b02 = (
        image.select("B2")
        .divide(10000)
        .resample("bilinear")
        .reproject(crs=b11.projection())
    )
    b03 = (
        image.select("B3")
        .divide(10000)
        .resample("bilinear")
        .reproject(crs=b11.projection())
    )
    b04 = (
        image.select("B4")
        .divide(10000)
        .resample("bilinear")
        .reproject(crs=b11.projection())
    )
    b_vis = b02.add(b03).add(b04).divide(3).rename("Bvis_20m")

    # Sun–glint index (Varon 2021, eqn 4)
    denom = b12.add(b_vis).max(1e-4)
    sgi = b12.subtract(b_vis).divide(denom).clamp(-1, 1).rename("sgi")
    return image.addBands(sgi)


def add_sgi_b3(image):
    image = _cloud_color_mask(image)
    image = _mask_land(image)

    # --- bands to 0-1 reflectance ----------------------------------
    b12 = image.select("B12").divide(10000)  # SWIR 20 m
    b11 = image.select("B11").divide(10000)

    b03 = (
        image.select("B3")
        .divide(10000)
        .resample("bilinear")
        .reproject(crs=b11.projection())
    )

    # Sun–glint index (Varon 2021, eqn 4)
    denom = b12.add(b03).max(1e-4)
    sgi = b12.subtract(b03).divide(denom).clamp(-1, 1).rename("sgi_b3")
    return image.addBands(sgi)


# ------------------------------------------------------------------
#  Local (5 km) tests – require pixels/coarse SGA grid
# ------------------------------------------------------------------
def _wind_test(s2, centre, aoi_radius_m, max_wind_10m):
    acq_time = ee.Date(s2.get("system:time_start"))
    img = (
        ee.ImageCollection("NOAA/CFSV2/FOR6H")
        .filterDate(
            acq_time.advance(-3, "hour"),  # ±1 h catches the nearest 00:30 stamp
            acq_time.advance(3, "hour"),
        )
        .first()
    )

    u = img.select(
        "u-component_of_wind_height_above_ground"
    )  # or CFSv2 band names if you chose that
    v = img.select("v-component_of_wind_height_above_ground")
    w = u.hypot(v).rename("wind10")

    local_mean = (
        w.reduceRegion(
            ee.Reducer.mean(), centre.buffer(aoi_radius_m), 20_000, bestEffort=True
        )
        .values()
        .get(0)
    )

    return ee.Algorithms.If(
        local_mean, ee.Number(local_mean).lte(max_wind_10m), ee.Number(1)
    )


def _cloud_test(s2, centre, aoi_radius_m, local_max_cloud):
    cloud_frac = (
        _qa60_cloud_mask(s2)
        .Not()
        .reduceRegion(
            ee.Reducer.mean(),
            centre.buffer(aoi_radius_m),
            60,
            bestEffort=True,
        )
        .values()
        .get(0)
    )
    return ee.Number(cloud_frac).multiply(100).lte(local_max_cloud)


def _glint_test(sga_img, centre, aoi_radius_m, local_sga_range):
    sga_mean = (
        sga_img.reduceRegion(
            ee.Reducer.mean(), centre.buffer(aoi_radius_m), 5000, bestEffort=True
        )
        .values()
        .get(0)
    )

    return (
        ee.Number(sga_mean)
        .gt(local_sga_range[0])
        .And(ee.Number(sga_mean).lt(local_sga_range[1]))
    )


def product_ok(
    s2: ee.Image,
    sga_img: ee.Image,
    centre: ee.Geometry,
    aoi_radius_m: int,
    local_max_cloud: int,
    local_sga_range: tuple[float, float],
    max_wind_10m: float,
) -> ee.ComputedObject:
    """
    True/False quality gate for a Sentinel-2 product:
        • cloud fraction inside AOI ≤ local_max_cloud
        • mean SGA inside AOI within local_sga_range
        • CFSv2 10 m wind (local) ≤ max_wind_10m
    """
    # ---------- combined verdict -----------------------------------------
    return (
        _cloud_test(s2, centre, aoi_radius_m, local_max_cloud)
        .And(_glint_test(sga_img, centre, aoi_radius_m, local_sga_range))
        .And(_wind_test(s2, centre, aoi_radius_m, max_wind_10m))
    )
=======
    return task, exported
>>>>>>> 4b7f17b0
<|MERGE_RESOLUTION|>--- conflicted
+++ resolved
@@ -9,16 +9,8 @@
 from pathlib import Path
 
 import ee
-<<<<<<< HEAD
 import numpy as np
 import geemap
-=======
-import geemap
-import requests
-
-from offshore_methane.masking import DEFAULT_MASK_PARAMS as MP
-from offshore_methane.masking import scene_cloud_filter, scene_sga_filter
->>>>>>> 4b7f17b0
 
 ee.Initialize()  # single global EE session
 
@@ -49,13 +41,8 @@
     )
 
     # Build min/max lists for visualization
-<<<<<<< HEAD
     min_vals = [stats.get(f"{b}_p2", 0) for b in bands]
     max_vals = [stats.get(f"{b}_p98", 3000) for b in bands]
-=======
-    min_vals = [stats.get(f"{b}_p10", 0) for b in bands]
-    max_vals = [stats.get(f"{b}_p75", 3000) for b in bands]
->>>>>>> 4b7f17b0
 
     vis_params = {
         "bands": bands,
@@ -361,7 +348,6 @@
 
     if task:
         task.start()
-<<<<<<< HEAD
     return task
 
 
@@ -602,7 +588,4 @@
         _cloud_test(s2, centre, aoi_radius_m, local_max_cloud)
         .And(_glint_test(sga_img, centre, aoi_radius_m, local_sga_range))
         .And(_wind_test(s2, centre, aoi_radius_m, max_wind_10m))
-    )
-=======
-    return task, exported
->>>>>>> 4b7f17b0
+    )